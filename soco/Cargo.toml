--- conflicted
+++ resolved
@@ -21,11 +21,7 @@
 ordered-float = "2.7.0"
 rand = "0.8.4"
 rand_pcg = "0.3.1"
-<<<<<<< HEAD
 serde = "1.0.126"
 serde_derive = "1.0.126"
 serde_json = "1.0.64"
-thiserror = "1.0.25"
-=======
-thiserror = "1.0.26"
->>>>>>> 87380040
+thiserror = "1.0.26"