use crate::{
    algorithms::online::uni_dimensional::lazy_capacity_provisioning::{
        lcp, Memory,
    },
    bindings::data_center::online::{
        DataCenterFractionalSimplifiedSmoothedConvexOptimization, Response,
        StepResponse,
    },
    model::data_center::{
        model::{
            DataCenterModel, DataCenterOfflineInput, DataCenterOnlineInput,
        },
        DataCenterModelOutputFailure, DataCenterModelOutputSuccess,
    },
    streaming::online::{self, OfflineResponse},
};
use pyo3::{exceptions::PyAssertionError, prelude::*};

/// Starts backend in a new thread.
#[pyfunction]
#[allow(clippy::type_complexity)]
fn start(
    addr: String,
    model: DataCenterModel,
    input: DataCenterOfflineInput,
    w: i32,
) -> PyResult<Response<f64, Memory<f64>>> {
    let OfflineResponse {
        xs: (xs, cost),
        int_xs: (int_xs, int_cost),
        m,
    } = online::start(
        addr.parse().unwrap(),
        model,
        &lcp::<
            f64,
            DataCenterFractionalSimplifiedSmoothedConvexOptimization,
            DataCenterModelOutputSuccess,
            DataCenterModelOutputFailure,
        >,
        (),
        w,
        input,
        None,
    )
    .unwrap();
    Ok(((xs.to_vec(), cost), (int_xs.to_vec(), int_cost), m))
}

/// Executes next iteration of the algorithm.
#[pyfunction]
fn next(
    py: Python,
    addr: String,
    input: DataCenterOnlineInput,
) -> PyResult<StepResponse<f64, Memory<f64>>> {
    py.allow_threads(|| {
        let ((x, cost), (int_x, int_cost), m) =
            online::next::<
                f64,
                DataCenterFractionalSimplifiedSmoothedConvexOptimization,
                Memory<f64>,
                DataCenterOnlineInput,
<<<<<<< HEAD
            >(addr.parse().unwrap(), input)
            .map_err(PyAssertionError::new_err)?;
=======
                DataCenterModelOutputSuccess,
                DataCenterModelOutputFailure,
            >(addr.parse().unwrap(), input);
>>>>>>> db85dc1e
        Ok(((x.to_vec(), cost), (int_x.to_vec(), int_cost), m))
    })
}

/// Lazy Capacity Provisioning
pub fn submodule(_py: Python, m: &PyModule) -> PyResult<()> {
    m.add_function(wrap_pyfunction!(start, m)?)?;
    m.add_function(wrap_pyfunction!(next, m)?)?;

    Ok(())
}<|MERGE_RESOLUTION|>--- conflicted
+++ resolved
@@ -61,14 +61,10 @@
                 DataCenterFractionalSimplifiedSmoothedConvexOptimization,
                 Memory<f64>,
                 DataCenterOnlineInput,
-<<<<<<< HEAD
+                DataCenterModelOutputSuccess,
+                DataCenterModelOutputFailure,
             >(addr.parse().unwrap(), input)
             .map_err(PyAssertionError::new_err)?;
-=======
-                DataCenterModelOutputSuccess,
-                DataCenterModelOutputFailure,
-            >(addr.parse().unwrap(), input);
->>>>>>> db85dc1e
         Ok(((x.to_vec(), cost), (int_x.to_vec(), int_cost), m))
     })
 }
