--- conflicted
+++ resolved
@@ -25,13 +25,8 @@
 }
 
 /// Dual Online Balanced Descent
-<<<<<<< HEAD
-pub fn dobd(
-    o: Online<FractionalSmoothedConvexOptimization>,
-=======
 pub fn dobd<C, D>(
-    o: &Online<FractionalSmoothedConvexOptimization<C, D>>,
->>>>>>> db85dc1e
+    o: Online<FractionalSmoothedConvexOptimization<C, D>>,
     xs: &mut FractionalSchedule,
     _: &mut Vec<()>,
     options: &Options,
