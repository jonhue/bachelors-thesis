--- conflicted
+++ resolved
@@ -21,25 +21,16 @@
 }
 
 /// Online Balanced Descent (meta algorithm)
-<<<<<<< HEAD
-pub fn obd(
-    o: Online<FractionalSmoothedConvexOptimization>,
+pub fn obd<C, D>(
+    o: Online<FractionalSmoothedConvexOptimization<C, D>>,
     xs: &mut FractionalSchedule,
     _: &mut Vec<()>,
     options: Options,
-) -> Result<FractionalStep<()>> {
-=======
-pub fn obd<C, D>(
-    o: &Online<FractionalSmoothedConvexOptimization<C, D>>,
-    xs: &mut FractionalSchedule,
-    _: &mut Vec<()>,
-    options: &Options,
 ) -> Result<FractionalStep<()>>
 where
     C: ModelOutputSuccess,
     D: ModelOutputFailure,
 {
->>>>>>> db85dc1e
     assert(o.w == 0, Failure::UnsupportedPredictionWindow(o.w))?;
 
     let t = xs.t_end() + 1;
@@ -69,14 +60,17 @@
 /// Bregman projection of `x` onto a convex `l`-sublevel set `K` of `f`.
 ///
 /// `mirror_map` must be `m`-strongly convex and `M`-Lipschitz smooth for the norm function with fixed `m` and `M`.
-<<<<<<< HEAD
-fn bregman_projection(
+fn bregman_projection<C, D>(
     mirror_map: NormFn<'_, f64>,
-    f: CostFn<'_, FractionalConfig>,
+    f: CostFn<'_, FractionalConfig, C, D>,
     t: i32,
     l: f64,
     x: FractionalConfig,
-) -> Result<FractionalConfig> {
+) -> Result<FractionalConfig>
+where
+    C: ModelOutputSuccess,
+    D: ModelOutputFailure,
+{
     let d = x.d();
     let objective =
         WrappedObjective::new(ObjectiveData { mirror_map, x }, |y, data| {
@@ -89,31 +83,8 @@
     // `l`-sublevel set of `f`
     let constraint =
         WrappedObjective::new(ConstraintData { f, t, l }, |y, data| {
-            data.f.call_certain(data.t, Config::new(y.to_vec())) - n64(data.l)
+            data.f.call_certain(data.t, Config::new(y.to_vec())).cost - n64(data.l)
         });
-=======
-fn bregman_projection<C, D>(
-    mirror_map: &NormFn<'_, f64>,
-    f: &CostFn<'_, FractionalConfig, C, D>,
-    t: i32,
-    l: f64,
-    x: &FractionalConfig,
-) -> Result<FractionalConfig>
-where
-    C: ModelOutputSuccess,
-    D: ModelOutputFailure,
-{
-    let objective = |y: &[f64]| -> N64 {
-        bregman_divergence(mirror_map, Config::new(y.to_vec()), x.clone())
-    };
-    // `l`-sublevel set of `f`
-    let constraint = Constraint {
-        data: (),
-        g: Arc::new(|y, _| {
-            f.call_certain(t, Config::new(y.to_vec())).cost - n64(l)
-        }),
-    };
->>>>>>> db85dc1e
 
     let (y, _) = find_unbounded_minimizer(objective, d, vec![constraint])?;
     Ok(Config::new(y))
