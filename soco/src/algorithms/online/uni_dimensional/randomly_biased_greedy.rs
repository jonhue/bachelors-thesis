--- conflicted
+++ resolved
@@ -1,14 +1,9 @@
 use crate::algorithms::online::{FractionalStep, Step};
 use crate::config::{Config, FractionalConfig};
-<<<<<<< HEAD
-use crate::numerics::convex_optimization::{find_minimizer, WrappedObjective};
-use crate::problem::{FractionalSmoothedConvexOptimization, Online};
-=======
 use crate::model::{ModelOutputFailure, ModelOutputSuccess};
 use crate::norm::NormFn;
-use crate::numerics::convex_optimization::find_minimizer;
+use crate::numerics::convex_optimization::{find_minimizer, WrappedObjective};
 use crate::problem::{FractionalSmoothedConvexOptimization, Online, Problem};
->>>>>>> db85dc1e
 use crate::result::{Failure, Result};
 use crate::schedule::FractionalSchedule;
 use crate::utils::{assert, sample_uniform};
@@ -72,30 +67,13 @@
     Ok(Step(Config::single(x), None))
 }
 
-<<<<<<< HEAD
-struct NextObjectiveData<'a> {
-    o: Online<FractionalSmoothedConvexOptimization<'a>>,
+struct NextObjectiveData<'a, C, D> {
+    o: Online<FractionalSmoothedConvexOptimization<'a, C, D>>,
     t: i32,
     r: f64,
     theta: f64,
 }
 
-fn next(
-    o: Online<FractionalSmoothedConvexOptimization<'_>>,
-    t: i32,
-    r: f64,
-    theta: f64,
-) -> Result<f64> {
-    let bounds = o.p.bounds.clone();
-    let objective = WrappedObjective::new(
-        NextObjectiveData { o, t, r, theta },
-        |raw_x, data| {
-            let x = Config::new(raw_x.to_vec());
-            w(&data.o, data.t - 1, data.theta, x.clone()).unwrap()
-                + n64(data.r) * n64(data.theta) * (data.o.p.switching_cost)(x)
-        },
-    );
-=======
 fn next<C, D>(
     o: Online<FractionalSmoothedConvexOptimization<'_, C, D>>,
     t: i32,
@@ -106,6 +84,7 @@
     C: ModelOutputSuccess,
     D: ModelOutputFailure,
 {
+    let bounds = o.p.bounds.clone();
     let objective = |raw_x: &[f64]| -> N64 {
         let x = Config::new(raw_x.to_vec());
         w(
@@ -119,48 +98,18 @@
         .unwrap()
             + n64(r) * n64(theta) * (o.p.switching_cost)(x)
     };
->>>>>>> db85dc1e
 
     let (x, _) = find_minimizer(objective, bounds)?;
     Ok(x[0])
 }
 
-<<<<<<< HEAD
-struct WorkObjectiveData<'a> {
-    o: Online<FractionalSmoothedConvexOptimization<'a>>,
+struct WorkObjectiveData<'a, C, D> {
+    o: Online<FractionalSmoothedConvexOptimization<'a, C, D>>,
     t: i32,
     theta: f64,
     x: FractionalConfig,
 }
 
-fn w(
-    o: &Online<FractionalSmoothedConvexOptimization<'_>>,
-    t: i32,
-    theta: f64,
-    x: FractionalConfig,
-) -> Result<N64> {
-    if t == 0 {
-        Ok(n64(theta) * (o.p.switching_cost)(x))
-    } else {
-        let objective = WrappedObjective::new(
-            WorkObjectiveData {
-                o: o.clone(),
-                t,
-                theta,
-                x,
-            },
-            |raw_y, data| {
-                let y = Config::new(raw_y.to_vec());
-                w(&data.o, data.t - 1, data.theta, y.clone()).unwrap()
-                    + data.o.p.hit_cost(data.t, y.clone())
-                    + n64(data.theta)
-                        * (data.o.p.switching_cost)(data.x.clone() - y)
-            },
-        );
-
-        let (_, opt) = find_minimizer(objective, o.p.bounds.clone())?;
-        Ok(opt)
-=======
 cached_key_result! {
     WORK: SizedCache<String, N64> = SizedCache::with_size(1_000);
     Key = { format!("{}-{:?}", t, x) };
@@ -178,6 +127,5 @@
             let (_, opt) = find_minimizer(f, bounds)?;
             Ok(opt)
         }
->>>>>>> db85dc1e
     }
 }