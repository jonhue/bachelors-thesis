//! Convex optimization.

use crate::config::{Config, FractionalConfig};
use crate::cost::CostFn;
use crate::model::{ModelOutputFailure, ModelOutputSuccess};
use crate::numerics::{ApplicablePrecision, TOLERANCE};
use crate::result::{Failure, Result};
use log::warn;
use nlopt::{Algorithm, Nlopt, Target};
use noisy_float::prelude::*;
use std::sync::Arc;

static MAX_ITERATIONS: u32 = 1_000;

/// Optimization direction.
#[derive(Clone, Copy)]
enum Direction {
    Minimize,
    Maximize,
}

type ObjectiveFn<'a, D> = Arc<dyn Fn(&[f64], &mut D) -> N64 + 'a>;

/// Wrapper around objectives.
pub struct WrappedObjective<'a, D> {
    /// Cached argument.
    data: D,
    /// Objective.
    f: ObjectiveFn<'a, D>,
}
impl<'a, D> WrappedObjective<'a, D> {
    pub fn new(data: D, f: impl Fn(&[f64], &mut D) -> N64 + 'a) -> Self {
        Self {
            data,
            f: Arc::new(f),
        }
    }
}

/// Optimization result comprised of argmin and min.
type OptimizationResult = (Vec<f64>, N64);

/// Determines the minimizer of `hitting_cost` at time `t` with bounds `bounds`.
pub fn find_minimizer_of_hitting_cost<C, D>(
    t: i32,
<<<<<<< HEAD
    hitting_cost: CostFn<'_, FractionalConfig>,
    bounds: Vec<(f64, f64)>,
) -> Result<OptimizationResult> {
    let objective = WrappedObjective::new(hitting_cost, |x, hitting_cost| {
        hitting_cost.call_certain(t, Config::new(x.to_vec()))
    });
    find_minimizer(objective, bounds)
=======
    hitting_cost: &CostFn<'_, FractionalConfig, C, D>,
    bounds: &Vec<(f64, f64)>,
) -> Result<OptimizationResult>
where
    C: ModelOutputSuccess,
    D: ModelOutputFailure,
{
    let f = |x: &[f64]| {
        hitting_cost
            .call_certain_within_bounds(t, Config::new(x.to_vec()), bounds)
            .cost
    };
    find_minimizer(f, bounds)
>>>>>>> db85dc1e
}

/// Determines the minimizer of a convex function `f` with bounds `bounds`.
pub fn find_minimizer<C>(
    objective: WrappedObjective<C>,
    bounds: Vec<(f64, f64)>,
) -> Result<OptimizationResult> {
    minimize(objective, bounds, None, Vec::<WrappedObjective<()>>::new())
}

/// Determines the minimizer of a convex function `f` in `d` dimensions with `constraints`.
pub fn find_unbounded_minimizer<C, D>(
    objective: WrappedObjective<C>,
    d: i32,
    constraints: Vec<WrappedObjective<D>>,
) -> Result<OptimizationResult> {
    let (bounds, init) = build_empty_bounds(d);
    minimize(objective, bounds, Some(init), constraints)
}

/// Determines the maximizer of a convex function `f` in `d` dimensions with `constraints`.
pub fn find_unbounded_maximizer<C, D>(
    objective: WrappedObjective<C>,
    d: i32,
    constraints: Vec<WrappedObjective<D>>,
) -> Result<OptimizationResult> {
    let (bounds, init) = build_empty_bounds(d);
    maximize(objective, bounds, Some(init), constraints)
}

pub fn minimize<C, D>(
    objective: WrappedObjective<C>,
    bounds: Vec<(f64, f64)>,
    init: Option<Vec<f64>>,
    constraints: Vec<WrappedObjective<D>>,
) -> Result<OptimizationResult> {
    // evaluate_strategies(
    //     Direction::Minimize,
    //     f,
    //     bounds,
    //     strategies,
    //     constraints,
    // )
    optimize(Direction::Minimize, objective, bounds, init, constraints)
}

pub fn maximize<C, D>(
    objective: WrappedObjective<C>,
    bounds: Vec<(f64, f64)>,
    init: Option<Vec<f64>>,
    constraints: Vec<WrappedObjective<D>>,
) -> Result<OptimizationResult> {
    // evaluate_strategies(
    //     Direction::Maximize,
    //     f,
    //     bounds,
    //     strategies,
    //     constraints,
    // )
    optimize(Direction::Maximize, objective, bounds, init, constraints)
}

// /// Applies provided stratedies one-by-one and takes the first one that produces a finite result.
// fn evaluate_strategies<D>(
//     dir: Direction,
//     f: Objective<D>,
//     bounds: &Vec<(f64, f64)>,
//     strategies: Vec<Vec<f64>>,
//     constraints: Vec<Objective<D>>,
// ) -> Result<OptimizationResult>
// {
//     let result = strategies.into_iter().find_map(|init| {
//         let (x, opt) =
//             optimize(dir, f, bounds, Some(init), constraints).unwrap();
//         if opt.is_finite() {
//             Some((x, opt))
//         } else {
//             None
//         }
//     });
//     match result {
//         Some(result) => Ok(result),
//         None => optimize(dir, f, bounds, None, constraints),
//     }
// }

/// Determines the optimum of a convex function `f` w.r.t some direction `dir`
/// with bounds `bounds`, and `constraints`.
/// Optimization begins at `init` (defaults to lower bounds).
///
/// The used algorithms do not support equality constraints very well, and thus
/// they are not supported by this interface.
fn optimize<C, D>(
    dir: Direction,
    objective: WrappedObjective<C>,
    bounds: Vec<(f64, f64)>,
    init: Option<Vec<f64>>,
    constraints: Vec<WrappedObjective<D>>,
) -> Result<OptimizationResult> {
    let d = bounds.len();
    let (lower, upper): (Vec<_>, Vec<_>) = bounds.into_iter().unzip();

    let WrappedObjective { data, f } = objective;
    let solver_objective = |xs: &[f64], _: Option<&mut [f64]>, data: &mut C| {
        evaluate(xs, data, &f)
    };
    let mut x = match init {
        // we use the upper bound of the decision space as for mose cost functions
        // this appears to be the most conservative estimate for a region of the
        // decision space where the hitting cost is not infinity
        None => {
            assert!(upper.iter().all(|&b| b < f64::INFINITY), "Initial guess must be set explicitly when optimization problem does not have fixed upper bounds.");
            upper.clone()
        }
        Some(x) => {
            assert!(x.len() == d);
            x
        }
    };

    let mut solver = Nlopt::new(
        choose_algorithm(constraints.len()),
        d,
        solver_objective,
        Target::from(dir),
        data,
    );
    solver.set_lower_bounds(&lower)?;
    solver.set_upper_bounds(&upper)?;
    solver.set_xtol_rel(TOLERANCE)?;

    // stop evaluation when solver appears to hit a dead end, this may happen when all function evaluations return infinity.
    solver.set_maxeval(MAX_ITERATIONS)?;

    for WrappedObjective { f, data } in constraints {
        solver.add_inequality_constraint(
            |xs: &[f64], _: Option<&mut [f64]>, data: &mut D| {
                evaluate(xs, data, &f)
            },
            data,
            TOLERANCE,
        )?;
    }

    let opt = match solver.optimize(&mut x) {
        Ok((state, opt)) => Ok(match state {
            nlopt::SuccessState::MaxEvalReached
            | nlopt::SuccessState::MaxTimeReached => {
                warn!("Convex optimization timed out. Assuming solution to be infinity.");
                f64::INFINITY
            }
            _ => opt,
        }),
        Err((state, opt)) => match state {
            nlopt::FailState::RoundoffLimited => {
                warn!("Warning: NLOpt terminated with a roundoff error.");
                Ok(opt)
            }
            _ => Err(Failure::NlOpt(state)),
        },
    }?;
    Ok((x.apply_precision(), n64(opt)))
}

fn choose_algorithm(constraints: usize) -> Algorithm {
    // both Cobyla and Bobyqa are algorithms for derivative-free local optimization
    if constraints > 0 {
        Algorithm::Cobyla
    } else {
        // Bobyqa does not support (in-)equality constraints
        Algorithm::Bobyqa
    }
}

impl From<Direction> for Target {
    fn from(dir: Direction) -> Self {
        match dir {
            Direction::Minimize => Target::Minimize,
            Direction::Maximize => Target::Maximize,
        }
    }
}

/// Returns empty bounds and init vector.
fn build_empty_bounds(d: i32) -> (Vec<(f64, f64)>, Vec<f64>) {
    (
        vec![(f64::NEG_INFINITY, f64::INFINITY); d as usize],
        vec![0.; d as usize],
    )
}

/// It appears that NLOpt sometimes produces NaN values for no reason.
/// This is to ensure that NaN values are not chosen.
fn evaluate<D>(xs: &[f64], data: &mut D, f: &ObjectiveFn<D>) -> f64 {
    if xs.iter().any(|&x| x.is_nan()) {
        f64::NAN
    } else {
        f(xs, data).raw()
    }
}<|MERGE_RESOLUTION|>--- conflicted
+++ resolved
@@ -43,29 +43,17 @@
 /// Determines the minimizer of `hitting_cost` at time `t` with bounds `bounds`.
 pub fn find_minimizer_of_hitting_cost<C, D>(
     t: i32,
-<<<<<<< HEAD
-    hitting_cost: CostFn<'_, FractionalConfig>,
-    bounds: Vec<(f64, f64)>,
-) -> Result<OptimizationResult> {
-    let objective = WrappedObjective::new(hitting_cost, |x, hitting_cost| {
-        hitting_cost.call_certain(t, Config::new(x.to_vec()))
-    });
-    find_minimizer(objective, bounds)
-=======
-    hitting_cost: &CostFn<'_, FractionalConfig, C, D>,
-    bounds: &Vec<(f64, f64)>,
+    hitting_cost: CostFn<'_, FractionalConfig, C, D>,
+    bounds: Vec<(f64, f64)>,
 ) -> Result<OptimizationResult>
 where
     C: ModelOutputSuccess,
     D: ModelOutputFailure,
 {
-    let f = |x: &[f64]| {
-        hitting_cost
-            .call_certain_within_bounds(t, Config::new(x.to_vec()), bounds)
-            .cost
-    };
-    find_minimizer(f, bounds)
->>>>>>> db85dc1e
+    let objective = WrappedObjective::new(hitting_cost, |x, hitting_cost| {
+        hitting_cost.call_certain(t, Config::new(x.to_vec())).cost
+    });
+    find_minimizer(objective, bounds)
 }
 
 /// Determines the minimizer of a convex function `f` with bounds `bounds`.
