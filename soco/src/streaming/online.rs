use crate::{
    algorithms::{
        online::{Memory, OnlineAlgorithm},
        Options,
    },
    config::Config,
    convert::{CastableSchedule, DiscretizableSchedule},
    cost::Cost,
    model::{
        Model, ModelOutputFailure, ModelOutputSuccess, OfflineInput,
        OnlineInput,
    },
    problem::{Online, Problem},
    result::Result,
    schedule::Schedule,
    value::Value,
};
use backtrace::Backtrace;
use log::{info, warn};
use std::{
    io::Write,
    net::{SocketAddr, TcpListener, TcpStream},
    panic,
    sync::{mpsc::Sender, Mutex},
    thread,
};

<<<<<<< HEAD
type OnlineResponse<T, M> = std::result::Result<
    ((Config<T>, f64), (Config<i32>, f64), Option<M>),
    String,
>;
=======
#[derive(Clone)]
pub struct OfflineResponse<T, C, D, M> {
    pub xs: (Schedule<T>, Cost<C, D>),
    pub int_xs: (Schedule<i32>, Cost<C, D>),
    pub m: Option<M>,
}
>>>>>>> db85dc1e

/// Generates problem instance from model and streams online algorithm using the provided input.
/// Then, starts backend.
/// Returns initial schedule, initial integral schedule, and latest memory of the algorithm.
pub fn start<T, P, M, O, A, B, C, D>(
    addr: SocketAddr,
    model: impl Model<T, P, A, B, C, D> + 'static,
    alg: &'static impl OnlineAlgorithm<'static, T, P, M, O, C, D>,
    options: O,
    w: i32,
    input: A,
    sender: Option<Sender<&'static str>>,
) -> Result<OfflineResponse<T, C, D, M>>
where
    T: Value<'static>,
    P: Problem<T, C, D> + 'static,
    M: Memory<'static, T, P, C, D>,
    O: Options<T, P, C, D> + 'static,
    A: OfflineInput,
    B: OnlineInput,
    C: ModelOutputSuccess,
    D: ModelOutputFailure,
{
    let (mut o, result) = prepare(&model, alg, options.clone(), w, input)?;
    let OfflineResponse {
        xs: (mut xs, _),
        m: prev_m,
        ..
    } = result.clone();

    thread::spawn(move || {
        run(addr, model, &mut o, alg, &mut xs, prev_m, options, sender);
    });

    Ok(result)
}

/// Generates problem instance from model and streams online algorithm using the provided input.
/// Returns problem instance, initial schedule, initial integral schedule, and latest memory of the algorithm.
///
/// The returned values can be used to start the backend and stream the algorithm live.
#[allow(clippy::type_complexity)]
fn prepare<'a, T, P, M, O, A, B, C, D>(
    model: &impl Model<T, P, A, B, C, D>,
    alg: &impl OnlineAlgorithm<'a, T, P, M, O, C, D>,
    options: O,
    w: i32,
    input: A,
) -> Result<(Online<P>, OfflineResponse<T, C, D, M>)>
where
    T: Value<'a>,
    P: Problem<T, C, D> + 'a,
    M: Memory<'a, T, P, C, D>,
    O: Options<T, P, C, D> + 'a,
    A: OfflineInput,
    B: OnlineInput,
    C: ModelOutputSuccess,
    D: ModelOutputFailure,
{
    let mut p = model.to(input);
    let t_end = p.t_end() - w;
    if p.t_end() > 1 {
        p.set_t_end(1);
    }
    let mut o = Online { p, w };
    o.verify()?;
    info!("Generated a problem instance: {:?}", o);

    info!("Simulating until time slot {}.", t_end);
    let (xs, m) = if t_end >= 1 {
        o.offline_stream(&alg, t_end, options)?
    } else {
        (Schedule::empty(), None)
    };
    let cost = o.p.objective_function(&xs)?;
    let int_xs = xs.to_i();
    let int_cost = o.p.objective_function(&int_xs.to())?;
    Ok((
        o,
        OfflineResponse {
            xs: (xs, cost),
            int_xs: (int_xs, int_cost),
            m,
        },
    ))
}

/// Starts backend server.
#[allow(clippy::too_many_arguments)]
fn run<'a, T, P, M, O, A, B, C, D>(
    addr: SocketAddr,
<<<<<<< HEAD
    model: impl Model<P, A, B>,
    mut o: &mut Online<P>,
    alg: &impl OnlineAlgorithm<'a, T, P, M, O>,
    mut xs: &mut Schedule<T>,
=======
    model: impl Model<T, P, A, B, C, D>,
    o: &mut Online<P>,
    alg: &impl OnlineAlgorithm<'a, T, P, M, O, C, D>,
    xs: &mut Schedule<T>,
>>>>>>> db85dc1e
    mut prev_m: Option<M>,
    options: O,
    sender: Option<Sender<&str>>,
) where
    T: Value<'a>,
    P: Problem<T, C, D> + 'a,
    M: Memory<'a, T, P, C, D>,
    O: Options<T, P, C, D>,
    A: OfflineInput,
    B: OnlineInput,
    C: ModelOutputSuccess,
    D: ModelOutputFailure,
{
    let listener = TcpListener::bind(addr).unwrap();
    info!("[server] Running on {:?}.", addr);
    if let Some(sender) = sender {
        sender.send("[server] Running.").unwrap()
    }

    for stream in listener.incoming() {
        let mut stream = stream.unwrap();
        info!("[server] Connection established!");

        match bincode::deserialize_from(&mut stream) {
            Ok(input) => {
<<<<<<< HEAD
                let stream_ref = Mutex::new(&mut stream);
                let model_ref = Mutex::new(&model);
                let o_ref = Mutex::new(o);
                let alg_ref = Mutex::new(alg);
                let xs_ref = Mutex::new(xs);
                let prev_m_ref = Mutex::new(prev_m);
                let options_ref = Mutex::new(&options);

                match panic::catch_unwind(|| {
                    panic::set_hook(Box::new(|_panic_info| {
                        warn!("\n\n{:?}", Backtrace::new());
                    }));

                    let stream = stream_ref.into_inner().unwrap();
                    let model = model_ref.into_inner().unwrap();
                    let o = o_ref.into_inner().unwrap();
                    let alg = alg_ref.into_inner().unwrap();
                    let xs = xs_ref.into_inner().unwrap();
                    let prev_m = prev_m_ref.into_inner().unwrap();
                    let options = options_ref.into_inner().unwrap();

                    info!("[server] Received: {:?}", input);
                    model.update(o, input);
                    info!("[server] Updated problem instance.");

                    let (x, m) =
                        o.next(alg, options.clone(), xs, prev_m).unwrap();

                    let cost = o.p.objective_function(&xs).unwrap().raw();
                    let int_xs = xs.to_i();
                    let int_cost =
                        o.p.objective_function(&int_xs.to()).unwrap().raw();

                    let result: OnlineResponse<T, M> =
                        Ok(((x, cost), (int_xs.now(), int_cost), m.clone()));
                    let response = bincode::serialize(&result).unwrap();

                    stream.write_all(&response).unwrap();
                    stream.flush().unwrap();
                    info!("[server] Sent result: {:?}", result);

                    (o, xs, m)
                }) {
                    Ok((new_o, new_xs, m)) => {
                        o = new_o;
                        xs = new_xs;
                        prev_m = m
                    }
                    Err(panic_) => {
                        let panic = panic_.downcast::<&str>().unwrap();
                        warn!("[server] ERROR (unrecoverable): {:?}", panic);
                        let result: OnlineResponse<T, M> =
                            Err(panic.to_string());
                        let response = bincode::serialize(&result).unwrap();
                        stream.write_all(&response).unwrap();
                        stream.flush().unwrap();
                        break;
                    }
                };
=======
                info!("[server] Received: {:?}", input);
                model.update(o, input);
                info!("[server] Updated problem instance.");

                let (x, m) = o.next(alg, options.clone(), xs, prev_m).unwrap();
                let cost = o.p.objective_function(&xs).unwrap();
                let int_xs = xs.to_i();
                let int_cost = o.p.objective_function(&int_xs.to()).unwrap();
                let result = ((x, cost), (int_xs.now(), int_cost), m.clone());
                let response = bincode::serialize(&result).unwrap();

                stream.write_all(&response).unwrap();
                stream.flush().unwrap();
                info!("[server] Sent: {:?}", result);

                prev_m = m;
>>>>>>> db85dc1e
            }
            Err(_) => {
                info!("[server] Server stopped.");
                break;
            }
        }
    }
}

/// Executes next iteration of online algorithm.
/// Returns obtained result, integral result, and memory.
#[allow(clippy::type_complexity)]
<<<<<<< HEAD
pub fn next<'a, T, P, M, B>(addr: SocketAddr, input: B) -> OnlineResponse<T, M>
=======
pub fn next<'a, T, P, M, B, C, D>(
    addr: SocketAddr,
    input: B,
) -> (
    (Config<T>, Cost<C, D>),
    (Config<i32>, Cost<C, D>),
    Option<M>,
)
>>>>>>> db85dc1e
where
    T: Value<'a>,
    P: Problem<T, C, D> + 'a,
    M: Memory<'a, T, P, C, D>,
    B: OnlineInput,
    C: ModelOutputSuccess,
    D: ModelOutputFailure,
{
    let mut stream = TcpStream::connect(addr).unwrap();
    info!("[client] Connected to {:?}.", addr);
    stream
        .write_all(&bincode::serialize(&input).unwrap())
        .unwrap();
    stream.flush().unwrap();
    info!("[client] Sent: {:?}", input);
    let result = bincode::deserialize_from(&mut stream).unwrap();
    info!("[client] Received: {:?}", result);
    result
}

/// Stops backend server.
pub fn stop(addr: SocketAddr) {
    let mut stream = TcpStream::connect(addr).unwrap();
    info!("[client] Connected to {:?}.", addr);
    stream.write_all("".as_bytes()).unwrap();
    stream.flush().unwrap();
    info!("[client] Stopping server.");
}<|MERGE_RESOLUTION|>--- conflicted
+++ resolved
@@ -25,19 +25,17 @@
     thread,
 };
 
-<<<<<<< HEAD
-type OnlineResponse<T, M> = std::result::Result<
-    ((Config<T>, f64), (Config<i32>, f64), Option<M>),
-    String,
->;
-=======
 #[derive(Clone)]
 pub struct OfflineResponse<T, C, D, M> {
     pub xs: (Schedule<T>, Cost<C, D>),
     pub int_xs: (Schedule<i32>, Cost<C, D>),
     pub m: Option<M>,
 }
->>>>>>> db85dc1e
+
+type OnlineResponse<T, C, D, M> = std::result::Result<
+    ((Config<T>, Cost<C, D>), (Config<i32>, Cost<C, D>), Option<M>),
+    String,
+>;
 
 /// Generates problem instance from model and streams online algorithm using the provided input.
 /// Then, starts backend.
@@ -129,17 +127,10 @@
 #[allow(clippy::too_many_arguments)]
 fn run<'a, T, P, M, O, A, B, C, D>(
     addr: SocketAddr,
-<<<<<<< HEAD
-    model: impl Model<P, A, B>,
+    model: impl Model<T, P, A, B, C, D>,
     mut o: &mut Online<P>,
-    alg: &impl OnlineAlgorithm<'a, T, P, M, O>,
+    alg: &impl OnlineAlgorithm<'a, T, P, M, O, C, D>,
     mut xs: &mut Schedule<T>,
-=======
-    model: impl Model<T, P, A, B, C, D>,
-    o: &mut Online<P>,
-    alg: &impl OnlineAlgorithm<'a, T, P, M, O, C, D>,
-    xs: &mut Schedule<T>,
->>>>>>> db85dc1e
     mut prev_m: Option<M>,
     options: O,
     sender: Option<Sender<&str>>,
@@ -165,7 +156,6 @@
 
         match bincode::deserialize_from(&mut stream) {
             Ok(input) => {
-<<<<<<< HEAD
                 let stream_ref = Mutex::new(&mut stream);
                 let model_ref = Mutex::new(&model);
                 let o_ref = Mutex::new(o);
@@ -194,18 +184,17 @@
                     let (x, m) =
                         o.next(alg, options.clone(), xs, prev_m).unwrap();
 
-                    let cost = o.p.objective_function(&xs).unwrap().raw();
+                    let cost = o.p.objective_function(&xs).unwrap();
                     let int_xs = xs.to_i();
-                    let int_cost =
-                        o.p.objective_function(&int_xs.to()).unwrap().raw();
-
-                    let result: OnlineResponse<T, M> =
+                    let int_cost = o.p.objective_function(&int_xs.to()).unwrap();
+
+                    let result: OnlineResponse<T, C, D, M> =
                         Ok(((x, cost), (int_xs.now(), int_cost), m.clone()));
                     let response = bincode::serialize(&result).unwrap();
 
                     stream.write_all(&response).unwrap();
                     stream.flush().unwrap();
-                    info!("[server] Sent result: {:?}", result);
+                    info!("[server] Sent: {:?}", result);
 
                     (o, xs, m)
                 }) {
@@ -225,24 +214,6 @@
                         break;
                     }
                 };
-=======
-                info!("[server] Received: {:?}", input);
-                model.update(o, input);
-                info!("[server] Updated problem instance.");
-
-                let (x, m) = o.next(alg, options.clone(), xs, prev_m).unwrap();
-                let cost = o.p.objective_function(&xs).unwrap();
-                let int_xs = xs.to_i();
-                let int_cost = o.p.objective_function(&int_xs.to()).unwrap();
-                let result = ((x, cost), (int_xs.now(), int_cost), m.clone());
-                let response = bincode::serialize(&result).unwrap();
-
-                stream.write_all(&response).unwrap();
-                stream.flush().unwrap();
-                info!("[server] Sent: {:?}", result);
-
-                prev_m = m;
->>>>>>> db85dc1e
             }
             Err(_) => {
                 info!("[server] Server stopped.");
@@ -255,18 +226,10 @@
 /// Executes next iteration of online algorithm.
 /// Returns obtained result, integral result, and memory.
 #[allow(clippy::type_complexity)]
-<<<<<<< HEAD
-pub fn next<'a, T, P, M, B>(addr: SocketAddr, input: B) -> OnlineResponse<T, M>
-=======
 pub fn next<'a, T, P, M, B, C, D>(
     addr: SocketAddr,
     input: B,
-) -> (
-    (Config<T>, Cost<C, D>),
-    (Config<i32>, Cost<C, D>),
-    Option<M>,
-)
->>>>>>> db85dc1e
+) -> OnlineResponse<T, C, D, M>
 where
     T: Value<'a>,
     P: Problem<T, C, D> + 'a,
